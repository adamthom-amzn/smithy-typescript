--- conflicted
+++ resolved
@@ -218,40 +218,6 @@
         }
     }
 
-<<<<<<< HEAD
-=======
-    private List<MemberShape> getBlobStreamingMembers(StructureShape shape) {
-        return shape.getAllMembers().values().stream()
-                .filter(memberShape -> {
-                    // Streaming blobs need to have their types modified
-                    // See `writeStreamingInputType`
-                    Shape target = model.expectShape(memberShape.getTarget());
-                    return target.isBlobShape() && target.hasTrait(StreamingTrait.class);
-                })
-                .collect(Collectors.toList());
-    }
-
-    /**
-     * Ease the input streaming member restriction so that users don't need to construct a stream every time.
-     * This type decoration is allowed in Smithy because it makes input type more permissive than output type
-     * for the same member.
-     * Refer here for more rationales: https://github.com/aws/aws-sdk-js-v3/issues/843
-     */
-    private void writeStreamingInputType(String typeName, StructureShape inputShape, MemberShape streamingMember) {
-        Symbol inputSymbol = symbolProvider.toSymbol(inputShape);
-        String memberName = streamingMember.getMemberName();
-        String optionalSuffix = streamingMember.isRequired() ? "" : "?";
-        writer.openBlock("type $LType = Omit<$T, $S> & {", "};", typeName, inputSymbol, memberName, () -> {
-            writer.writeDocs(String.format("For *`%1$s[\"%2$s\"]`*, see {@link %1$s.%2$s}.",
-                    inputSymbol.getName(), memberName));
-            writer.write("$1L$2L: $3T[$1S]|string|Uint8Array|Buffer;", memberName, optionalSuffix, inputSymbol);
-        });
-        writer.writeDocs(String.format("This interface extends from `%1$s` interface. There are more parameters than"
-                + " `%2$s` defined in {@link %1$s}", inputSymbol.getName(), memberName));
-        writer.write("export interface $1L extends $1LType {}", typeName);
-    }
-
->>>>>>> 896e6d12
     private void addCommandSpecificPlugins() {
         // Some plugins might only apply to specific commands. They are added to the
         // command's middleware stack here. Plugins that apply to all commands are
